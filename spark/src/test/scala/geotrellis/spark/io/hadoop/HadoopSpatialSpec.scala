package geotrellis.spark.io.hadoop

import geotrellis.raster.Tile
import geotrellis.spark.io._
import geotrellis.spark.io.json._
import geotrellis.spark.io.index._
import geotrellis.spark.testfiles.TestFiles
import geotrellis.spark._
import geotrellis.spark.io.avro.codecs._

abstract class HadoopSpatialSpec
  extends PersistenceSpec[SpatialKey, Tile, RasterMetaData]
          with TestSparkContext
          with TestEnvironment with TestFiles
          with AllOnesTestTileTests {
<<<<<<< HEAD
  lazy val reader = HadoopLayerReader[SpatialKey, Tile, RasterMetaData](outputLocal)
=======
  type Container = RasterRDD[SpatialKey]

  lazy val reader = HadoopLayerReader[SpatialKey, Tile, RasterMetaData, Container](outputLocal)
>>>>>>> d22219ee
  lazy val deleter = HadoopLayerDeleter(outputLocal)
  lazy val copier = HadoopLayerCopier[SpatialKey, Tile, RasterMetaData, Container](outputLocal)
  lazy val mover  = HadoopLayerMover[SpatialKey, Tile, RasterMetaData, Container](outputLocal)
  lazy val reindexer = HadoopLayerReindexer[SpatialKey, Tile, RasterMetaData, Container](outputLocal, ZCurveKeyIndexMethod)
  lazy val tiles = HadoopTileReader[SpatialKey, Tile](outputLocal)
  lazy val sample = AllOnesTestFile
}

class HadoopSpatialRowMajorSpec extends HadoopSpatialSpec {
  lazy val writer = HadoopLayerWriter[SpatialKey, Tile, RasterMetaData](outputLocal, RowMajorKeyIndexMethod)
}

class HadoopSpatialZCurveSpec extends HadoopSpatialSpec {
  lazy val writer = HadoopLayerWriter[SpatialKey, Tile, RasterMetaData](outputLocal, ZCurveKeyIndexMethod)
}

class HadoopSpatialHilbertSpec extends HadoopSpatialSpec {
  lazy val writer = HadoopLayerWriter[SpatialKey, Tile, RasterMetaData](outputLocal, HilbertKeyIndexMethod)
}

<|MERGE_RESOLUTION|>--- conflicted
+++ resolved
@@ -13,17 +13,12 @@
           with TestSparkContext
           with TestEnvironment with TestFiles
           with AllOnesTestTileTests {
-<<<<<<< HEAD
+
   lazy val reader = HadoopLayerReader[SpatialKey, Tile, RasterMetaData](outputLocal)
-=======
-  type Container = RasterRDD[SpatialKey]
-
-  lazy val reader = HadoopLayerReader[SpatialKey, Tile, RasterMetaData, Container](outputLocal)
->>>>>>> d22219ee
   lazy val deleter = HadoopLayerDeleter(outputLocal)
-  lazy val copier = HadoopLayerCopier[SpatialKey, Tile, RasterMetaData, Container](outputLocal)
-  lazy val mover  = HadoopLayerMover[SpatialKey, Tile, RasterMetaData, Container](outputLocal)
-  lazy val reindexer = HadoopLayerReindexer[SpatialKey, Tile, RasterMetaData, Container](outputLocal, ZCurveKeyIndexMethod)
+  lazy val copier = HadoopLayerCopier[SpatialKey, Tile, RasterMetaData](outputLocal)
+  lazy val mover  = HadoopLayerMover[SpatialKey, Tile, RasterMetaData](outputLocal)
+  lazy val reindexer = HadoopLayerReindexer[SpatialKey, Tile, RasterMetaData](outputLocal, ZCurveKeyIndexMethod)
   lazy val tiles = HadoopTileReader[SpatialKey, Tile](outputLocal)
   lazy val sample = AllOnesTestFile
 }
