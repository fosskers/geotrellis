--- conflicted
+++ resolved
@@ -26,14 +26,9 @@
   def copier: TestCopier
   def tiles: TestTileReader
 
-<<<<<<< HEAD
-  val layerId = LayerId("sample", 1)
-  val deleteLayerId = LayerId("deleteSample", 1) // second layer to avoid data race
-  lazy val copiedLayerId = layerId.copy(name = s"${layerId.name}-copy")
-=======
   val layerId = LayerId("sample-" + this.getClass.getName, 1)
   val deleteLayerId = LayerId("deleteSample-" + this.getClass.getName, 1) // second layer to avoid data race
->>>>>>> 7f595d59
+  val copiedLayerId = LayerId("copySample-" + this.getClass.getName, 1)
   lazy val query = reader.query(layerId)
   
   it("should not find layer before write") {
@@ -78,22 +73,22 @@
     intercept[LayerNotFoundError] {
       reader.read(deleteLayerId)
     }
+  }
 
-    it ("shouldn't copy a layer which already exists") {
-      intercept[LayerExistsError] {
-        copier.copy(layerId, layerId)
-      }
-    }
-
-    it ("shouldn't copy a layer which doesn't exists") {
-      intercept[LayerNotFoundError] {
-        copier.copy(copiedLayerId, copiedLayerId)
-      }
-    }
-
-    it("should copy a layer") {
-      copier.copy(layerId, copiedLayerId)
-      reader.read(copiedLayerId).keys.collect() should contain theSameElementsAs reader.read(layerId).keys.collect()
+  it ("shouldn't copy a layer which already exists") {
+    intercept[LayerExistsError] {
+      copier.copy(layerId, layerId)
     }
   }
+
+  it ("shouldn't copy a layer which doesn't exists") {
+    intercept[LayerNotFoundError] {
+      copier.copy(copiedLayerId, copiedLayerId)
+    }
+  }
+
+  it("should copy a layer") {
+    copier.copy(layerId, copiedLayerId)
+    reader.read(copiedLayerId).keys.collect() should contain theSameElementsAs reader.read(layerId).keys.collect()
+  }
 }