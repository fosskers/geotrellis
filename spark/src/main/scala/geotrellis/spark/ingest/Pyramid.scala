package geotrellis.spark.ingest

import geotrellis.spark._
import geotrellis.spark.tiling._
import geotrellis.raster._
import geotrellis.raster.mosaic._
import org.apache.spark.Logging
import org.apache.spark.rdd._

import scala.reflect.ClassTag

object Pyramid extends Logging {
<<<<<<< HEAD
=======
  /**
   * Functions that require RasterRDD to have a TMS grid dimension to their key
   */
  def up[K: SpatialComponent: ClassTag](rdd: RasterRDD[K], layoutScheme: LayoutScheme, zoom: Int): (Int, RasterRDD[K]) = {
    val metaData = rdd.metaData
    val LayoutLevel(nextZoom, nextLevel) = layoutScheme.zoomOut(LayoutLevel(zoom, rdd.metaData.layout))
    val nextMetaData = 
      RasterMetaData(
        metaData.cellType,
        nextLevel,
        metaData.extent,
        metaData.crs
      )
>>>>>>> 5a1cc8c2

  def up[K: SpatialComponent: ClassTag, TileType : MergeView: CellGridPrototypeView](
    rdd: RDD[(K, TileType)], 
    sourceLayout: LayoutDefinition, 
    targetLayout: LayoutDefinition
  ): RDD[(K, TileType)] = {
  
    // Functions for combine step
    def createTiles(tile: (K, TileType)): Seq[(K, TileType)]                                    = Seq(tile)
    def mergeTiles1(tiles: Seq[(K, TileType)], tile: (K, TileType)): Seq[(K, TileType)]         = tiles :+ tile
    def mergeTiles2(tiles1: Seq[(K, TileType)], tiles2: Seq[(K, TileType)]): Seq[(K, TileType)] = tiles1 ++ tiles2

    val nextRdd =
      rdd
        .map { case (key, tile) =>
          val extent = sourceLayout.mapTransform(key)
          val newSpatialKey = targetLayout.mapTransform(extent.center)
          (key.updateSpatialComponent(newSpatialKey), (key, tile))
        }
        .combineByKey(createTiles, mergeTiles1, mergeTiles2)
        .map { case (newKey: K, seq: Seq[(K, TileType)]) =>
          val newExtent = targetLayout.mapTransform(newKey)
          val newTile = seq.head._2.prototype(targetLayout.tileLayout.tileCols, targetLayout.tileLayout.tileRows)

          for( (oldKey, tile) <- seq) {
            val oldExtent = sourceLayout.mapTransform(oldKey)
            newTile.merge(newExtent, oldExtent, tile)
          }
          (newKey, newTile: TileType)
        }

<<<<<<< HEAD
    nextRdd
  }

  def up[K: SpatialComponent: ClassTag](rdd: RasterRDD[K], layoutScheme: LayoutScheme, zoom: Int): (Int, RasterRDD[K]) = {
    val LayoutLevel(nextZoom, nextLayout) = layoutScheme.zoomOut(LayoutLevel(zoom, rdd.metaData.layout))
    val nextMetaData = RasterMetaData(
      rdd.metaData.cellType,
      nextLayout,
      rdd.metaData.dataExtent,
      rdd.metaData.crs
    )
    val nextRdd = up(rdd, rdd.metaData.layout, nextLayout)
    nextZoom -> new RasterRDD(nextRdd, nextMetaData)
  }

  def up[K: SpatialComponent: ClassTag](rdd: MultiBandRasterRDD[K], layoutScheme: LayoutScheme, zoom: Int): (Int, MultiBandRasterRDD[K]) = {
    val LayoutLevel(nextZoom, nextLayout) = layoutScheme.zoomOut(LayoutLevel(zoom, rdd.metaData.layout))
    val nextMetaData = RasterMetaData(
      rdd.metaData.cellType,
      nextLayout,
      rdd.metaData.dataExtent,
      rdd.metaData.crs
    )
    val nextRdd = up(rdd, rdd.metaData.layout, nextLayout)
    nextZoom -> new MultiBandRasterRDD(nextRdd, nextMetaData)
=======
    (nextZoom, new RasterRDD(nextRdd, nextMetaData))
>>>>>>> 5a1cc8c2
  }
}<|MERGE_RESOLUTION|>--- conflicted
+++ resolved
@@ -10,22 +10,6 @@
 import scala.reflect.ClassTag
 
 object Pyramid extends Logging {
-<<<<<<< HEAD
-=======
-  /**
-   * Functions that require RasterRDD to have a TMS grid dimension to their key
-   */
-  def up[K: SpatialComponent: ClassTag](rdd: RasterRDD[K], layoutScheme: LayoutScheme, zoom: Int): (Int, RasterRDD[K]) = {
-    val metaData = rdd.metaData
-    val LayoutLevel(nextZoom, nextLevel) = layoutScheme.zoomOut(LayoutLevel(zoom, rdd.metaData.layout))
-    val nextMetaData = 
-      RasterMetaData(
-        metaData.cellType,
-        nextLevel,
-        metaData.extent,
-        metaData.crs
-      )
->>>>>>> 5a1cc8c2
 
   def up[K: SpatialComponent: ClassTag, TileType : MergeView: CellGridPrototypeView](
     rdd: RDD[(K, TileType)], 
@@ -57,7 +41,6 @@
           (newKey, newTile: TileType)
         }
 
-<<<<<<< HEAD
     nextRdd
   }
 
@@ -66,7 +49,7 @@
     val nextMetaData = RasterMetaData(
       rdd.metaData.cellType,
       nextLayout,
-      rdd.metaData.dataExtent,
+      rdd.metaData.layout.extent,
       rdd.metaData.crs
     )
     val nextRdd = up(rdd, rdd.metaData.layout, nextLayout)
@@ -78,13 +61,10 @@
     val nextMetaData = RasterMetaData(
       rdd.metaData.cellType,
       nextLayout,
-      rdd.metaData.dataExtent,
+      rdd.metaData.layout.extent,
       rdd.metaData.crs
     )
     val nextRdd = up(rdd, rdd.metaData.layout, nextLayout)
     nextZoom -> new MultiBandRasterRDD(nextRdd, nextMetaData)
-=======
-    (nextZoom, new RasterRDD(nextRdd, nextMetaData))
->>>>>>> 5a1cc8c2
   }
 }