--- conflicted
+++ resolved
@@ -33,11 +33,7 @@
     * the output raster will be empty -- all values set to NODATA.
     */
   def localMask(other: RasterRDD[K], readMask: Int, writeMask: Int): RasterRDD[K] =
-<<<<<<< HEAD
-    rasterRDD.combineRows(other) {
-=======
     rasterRDD.combinePairs(other) {
->>>>>>> 4f627f3a
       case ((t1, r1), (t2, r2)) =>
         (t1, Mask(r1, r2, readMask, writeMask))
     }
@@ -51,48 +47,13 @@
     * the output raster will be identical to the first raster.
     */
   def localInverseMask(other: RasterRDD[K], readMask: Int, writeMask: Int): RasterRDD[K] =
-<<<<<<< HEAD
-    rasterRDD.combineRows(other) {
-=======
     rasterRDD.combinePairs(other) {
->>>>>>> 4f627f3a
       case ((t1, r1), (t2, r2)) =>
         (t1, InverseMask(r1, r2, readMask, writeMask))
     }
 
   /** Maps an integer typed Tile to 1 if the cell value is not NODATA, otherwise 0. */
   def localDefined(): RasterRDD[K] =
-<<<<<<< HEAD
-    rasterRDD.mapRows { case (t, r) => (t, Defined(r)) }
-
-  /** Maps an integer typed Tile to 1 if the cell value is NODATA, otherwise 0. */
-  def localUndefined(): RasterRDD[K] =
-    rasterRDD.mapRows { case (t, r) => (t, Undefined(r)) }
-
-  /** Take the square root each value in a raster. */
-  def localSqrt(): RasterRDD[K] =
-    rasterRDD.mapRows { case (t, r) => (t, Sqrt(r)) }
-
-  /** Round the values of a Tile. */
-  def localRound(): RasterRDD[K] =
-    rasterRDD.mapRows { case (t, r) => (t, Round(r)) }
-
-  /** Computes the Log of Tile values. */
-  def localLog(): RasterRDD[K] =
-    rasterRDD.mapRows { case (t, r) => (t, Log(r)) }
-
-  /** Computes the Log base 10 of Tile values. */
-  def localLog10(): RasterRDD[K] =
-    rasterRDD.mapRows { case (t, r) => (t, Log10(r)) }
-
-  /** Takes the Flooring of each raster cell value. */
-  def localFloor(): RasterRDD[K] =
-    rasterRDD.mapRows { case (t, r) => (t, Floor(r)) }
-
-  /** Takes the Ceiling of each raster cell value. */
-  def localCeil(): RasterRDD[K] =
-    rasterRDD.mapRows { case (t, r) => (t, Ceil(r)) }
-=======
     rasterRDD.mapPairs { case (t, r) => (t, Defined(r)) }
 
   /** Maps an integer typed Tile to 1 if the cell value is NODATA, otherwise 0. */
@@ -122,17 +83,12 @@
   /** Takes the Ceiling of each raster cell value. */
   def localCeil(): RasterRDD[K] =
     rasterRDD.mapPairs { case (t, r) => (t, Ceil(r)) }
->>>>>>> 4f627f3a
 
   /**
     * Negate (multiply by -1) each value in a raster.
     */
   def localNegate(): RasterRDD[K] =
-<<<<<<< HEAD
-    rasterRDD.mapRows { case (t, r) => (t, Negate(r)) }
-=======
     rasterRDD.mapPairs { case (t, r) => (t, Negate(r)) }
->>>>>>> 4f627f3a
 
   /** Negate (multiply by -1) each value in a raster. */
   def unary_-(): RasterRDD[K] = localNegate()
@@ -144,52 +100,32 @@
     *                     the data values will be rounded to integers.
     */
   def localNot(): RasterRDD[K] =
-<<<<<<< HEAD
-    rasterRDD.mapRows { case (t, r) => (t, Not(r)) }
-
-  /** Takes the Absolute value of each raster cell value. */
-  def localAbs(): RasterRDD[K] =
-    rasterRDD.mapRows { case (t, r) => (t, Abs(r)) }
-=======
     rasterRDD.mapPairs { case (t, r) => (t, Not(r)) }
 
   /** Takes the Absolute value of each raster cell value. */
   def localAbs(): RasterRDD[K] =
     rasterRDD.mapPairs { case (t, r) => (t, Abs(r)) }
->>>>>>> 4f627f3a
 
   /**
     * Takes the arc cos of each raster cell value.
     * @info               Always return a double valued raster.
     */
   def localAcos(): RasterRDD[K] =
-<<<<<<< HEAD
-    rasterRDD.mapRows { case (t, r) => (t, Acos(r)) }
-=======
     rasterRDD.mapPairs { case (t, r) => (t, Acos(r)) }
->>>>>>> 4f627f3a
 
   /**
     * Takes the arc sine of each raster cell value.
     * @info               Always return a double valued raster.
     */
   def localAsin(): RasterRDD[K] =
-<<<<<<< HEAD
-    rasterRDD.mapRows { case (t, r) => (t, Asin(r)) }
-=======
     rasterRDD.mapPairs { case (t, r) => (t, Asin(r)) }
->>>>>>> 4f627f3a
 
   /** Takes the Arc Tangent2
     *  This raster holds the y - values, and the parameter
     *  holds the x values. The arctan is calculated from y / x.
     *  @info               A double raster is always returned.
     */
-<<<<<<< HEAD
-  def localAtan2(other: RasterRDD[K]): RasterRDD[K] = rasterRDD.combineRows(other) {
-=======
   def localAtan2(other: RasterRDD[K]): RasterRDD[K] = rasterRDD.combinePairs(other) {
->>>>>>> 4f627f3a
     case ((t1, r1), (t2, r2)) => (t1, Atan2(r1, r2))
   }
 
@@ -198,71 +134,43 @@
     * @info               Always return a double valued raster.
     */
   def localAtan(): RasterRDD[K] =
-<<<<<<< HEAD
-    rasterRDD.mapRows { case (t, r) => (t, Atan(r)) }
-=======
     rasterRDD.mapPairs { case (t, r) => (t, Atan(r)) }
->>>>>>> 4f627f3a
 
   /** Takes the Cosine of each raster cell value.
     * @info               Always returns a double raster.
     */
   def localCos(): RasterRDD[K] =
-<<<<<<< HEAD
-    rasterRDD.mapRows { case (t, r) => (t, Cos(r)) }
-=======
     rasterRDD.mapPairs { case (t, r) => (t, Cos(r)) }
->>>>>>> 4f627f3a
 
   /** Takes the hyperbolic cosine of each raster cell value.
     * @info               Always returns a double raster.
     */
   def localCosh(): RasterRDD[K] =
-<<<<<<< HEAD
-    rasterRDD.mapRows { case (t, r) => (t, Cosh(r)) }
-=======
     rasterRDD.mapPairs { case (t, r) => (t, Cosh(r)) }
->>>>>>> 4f627f3a
 
   /**
     * Takes the sine of each raster cell value.
     * @info               Always returns a double raster.
     */
   def localSin(): RasterRDD[K] =
-<<<<<<< HEAD
-    rasterRDD.mapRows { case (t, r) => (t, Sin(r)) }
-=======
     rasterRDD.mapPairs { case (t, r) => (t, Sin(r)) }
->>>>>>> 4f627f3a
 
   /**
     * Takes the hyperbolic sine of each raster cell value.
     * @info               Always returns a double raster.
     */
   def localSinh(): RasterRDD[K] =
-<<<<<<< HEAD
-    rasterRDD.mapRows { case (t, r) => (t, Sinh(r)) }
-=======
     rasterRDD.mapPairs { case (t, r) => (t, Sinh(r)) }
->>>>>>> 4f627f3a
 
   /** Takes the Tangent of each raster cell value.
     * @info               Always returns a double raster.
     */
   def localTan(): RasterRDD[K] =
-<<<<<<< HEAD
-    rasterRDD.mapRows { case (t, r) => (t, Tan(r)) }
-=======
     rasterRDD.mapPairs { case (t, r) => (t, Tan(r)) }
->>>>>>> 4f627f3a
 
   /** Takes the hyperboic cosine of each raster cell value.
     * @info               Always returns a double raster.
     */
   def localTanh(): RasterRDD[K] =
-<<<<<<< HEAD
-    rasterRDD.mapRows { case (t, r) => (t, Tanh(r)) }
-=======
     rasterRDD.mapPairs { case (t, r) => (t, Tanh(r)) }
->>>>>>> 4f627f3a
 }