--- conflicted
+++ resolved
@@ -1,14 +1,10 @@
 package geotrellis.spark.io.accumulo
 
 import geotrellis.raster.mosaic.MergeView
-<<<<<<< HEAD
 import geotrellis.spark.io.{AttributeStore, SparkLayerCopier, ContainerConstructor}
-import geotrellis.spark.{LayerId, Boundable}
-=======
 import geotrellis.spark.io.AttributeStore.Fields
 import geotrellis.spark.{Boundable, LayerId}
 import geotrellis.spark.io._
->>>>>>> 19540831
 import geotrellis.spark.io.avro._
 import geotrellis.spark.io.index.KeyIndexMethod
 import org.apache.spark.SparkContext
@@ -29,8 +25,8 @@
     val writerAttributeStore = layerWriter.attributeStore
     new SparkLayerCopier[AccumuloLayerHeader, K, V, Container[K]](
       attributeStore = AccumuloAttributeStore(instance.connector),
-      layerReader = layerReader,
-      layerWriter = layerWriter
+      layerReader    = layerReader,
+      layerWriter    = layerWriter
     ) {
       def headerUpdate(id: LayerId, header: AccumuloLayerHeader): AccumuloLayerHeader = {
         val writerHeader = writerAttributeStore.readLayerAttribute[AccumuloLayerHeader](id, Fields.header)
@@ -39,7 +35,6 @@
     }
   }
 
-<<<<<<< HEAD
   def apply[K: Boundable: JsonFormat: ClassTag, V: ClassTag, Container[_]]
   (attributeStore: AttributeStore[JsonFormat],
    layerReader: AccumuloLayerReader[K, V, Container[K]],
@@ -47,15 +42,12 @@
   (implicit sc: SparkContext,
    cons: ContainerConstructor[K, V, Container[K]],
    containerEv: Container[K] => Container[K] with RDD[(K, V)]): SparkLayerCopier[AccumuloLayerHeader, K, V, Container[K]] =
-    new SparkLayerCopier[AccumuloLayerHeader, K, V, Container[K]](
+    apply[K, V, Container](
       attributeStore = attributeStore,
       layerReader    = layerReader,
       layerWriter    = layerWriter
-    ) {
-      def headerUpdate(id: LayerId, header: AccumuloLayerHeader): AccumuloLayerHeader = header
-    }
+    )
 
-=======
   def apply[K: Boundable: AvroRecordCodec: JsonFormat: ClassTag, V: AvroRecordCodec: MergeView: ClassTag, Container[_]](
    instance: AccumuloInstance,
    table: String,
@@ -65,9 +57,8 @@
           cons: ContainerConstructor[K, V, Container[K]],
    containerEv: Container[K] => Container[K] with RDD[(K, V)]): SparkLayerCopier[AccumuloLayerHeader, K, V, Container[K]] =
     apply[K, V, Container](
-      instance = instance,
+      instance    = instance,
       layerReader = AccumuloLayerReader[K, V, Container](instance),
       layerWriter = AccumuloLayerWriter[K, V, Container](instance, table, indexMethod, strategy)
     )
->>>>>>> 19540831
 }