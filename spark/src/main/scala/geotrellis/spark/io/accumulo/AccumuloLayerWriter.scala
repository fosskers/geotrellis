package geotrellis.spark.io.accumulo

import geotrellis.spark.io.json._
import geotrellis.spark.io.avro._
import geotrellis.spark._
import geotrellis.spark.io.index.KeyIndexMethod
import geotrellis.spark.io._
import org.apache.spark.rdd.RDD
import spray.json._
import scala.reflect._

<<<<<<< HEAD
class AccumuloLayerWriter[K: Boundable: JsonFormat: ClassTag, V: ClassTag, Container](
   val attributeStore: AttributeStore[JsonFormat],
   rddWriter: BaseAccumuloRDDWriter[K, V],
   keyIndexMethod: KeyIndexMethod[K],
   table: String)
  (implicit val cons: ContainerConstructor[K, V, Container])
  extends Writer[LayerId, Container with RDD[(K, V)]] {
=======
class AccumuloLayerWriter[K: Boundable: JsonFormat: ClassTag, V: ClassTag, M: JsonFormat, C <: RDD[(K, V)]](
    val attributeStore: AttributeStore[JsonFormat],
    rddWriter: BaseAccumuloRDDWriter[K, V],
    keyIndexMethod: KeyIndexMethod[K],
    table: String)
  (implicit bridge: Bridge[(RDD[(K, V)], M), C])
  extends Writer[LayerId, C] {
>>>>>>> 6db7eb1d

  def write(id: LayerId, rdd: C): Unit = {
    val header =
      AccumuloLayerHeader(
        keyClass = classTag[K].toString(),
        valueClass = classTag[V].toString(),
        tileTable = table
      )
    val (_, metaData) = bridge.unapply(rdd)
    val keyBounds = implicitly[Boundable[K]].getKeyBounds(rdd)
    val keyIndex = keyIndexMethod.createIndex(keyBounds)
    val getRowId = (key: K) => index2RowId(keyIndex.toIndex(key))

    try {
      attributeStore.writeLayerAttributes(id, header, metaData, keyBounds, keyIndex, rddWriter.schema)
      rddWriter.write(rdd, table, columnFamily(id), getRowId, oneToOne = false)
    } catch {
      case e: Exception => throw new LayerWriteError(id).initCause(e)
    }
  }
}

object AccumuloLayerWriter {
  def defaultAccumuloWriteStrategy = HdfsWriteStrategy("/geotrellis-ingest")

<<<<<<< HEAD
  def apply[K: Boundable: AvroRecordCodec: JsonFormat: ClassTag,
            V: AvroRecordCodec: ClassTag, Container[_]]
=======
  def apply[K: SpatialComponent: Boundable: AvroRecordCodec: JsonFormat: ClassTag,
            V: AvroRecordCodec: ClassTag, M: JsonFormat, C <: RDD[(K, V)]]
>>>>>>> 6db7eb1d
  (instance: AccumuloInstance,
   table: String,
   indexMethod: KeyIndexMethod[K],
   strategy: AccumuloWriteStrategy = defaultAccumuloWriteStrategy)
  (implicit cons: Bridge[(RDD[(K, V)], M), C]): AccumuloLayerWriter[K, V, M, C] =
    new AccumuloLayerWriter[K, V, M, C](
      attributeStore = AccumuloAttributeStore(instance.connector),
      rddWriter = new AccumuloRDDWriter[K, V](instance, strategy),
      keyIndexMethod = indexMethod,
      table = table
    )
}<|MERGE_RESOLUTION|>--- conflicted
+++ resolved
@@ -9,15 +9,6 @@
 import spray.json._
 import scala.reflect._
 
-<<<<<<< HEAD
-class AccumuloLayerWriter[K: Boundable: JsonFormat: ClassTag, V: ClassTag, Container](
-   val attributeStore: AttributeStore[JsonFormat],
-   rddWriter: BaseAccumuloRDDWriter[K, V],
-   keyIndexMethod: KeyIndexMethod[K],
-   table: String)
-  (implicit val cons: ContainerConstructor[K, V, Container])
-  extends Writer[LayerId, Container with RDD[(K, V)]] {
-=======
 class AccumuloLayerWriter[K: Boundable: JsonFormat: ClassTag, V: ClassTag, M: JsonFormat, C <: RDD[(K, V)]](
     val attributeStore: AttributeStore[JsonFormat],
     rddWriter: BaseAccumuloRDDWriter[K, V],
@@ -25,7 +16,6 @@
     table: String)
   (implicit bridge: Bridge[(RDD[(K, V)], M), C])
   extends Writer[LayerId, C] {
->>>>>>> 6db7eb1d
 
   def write(id: LayerId, rdd: C): Unit = {
     val header =
@@ -51,13 +41,8 @@
 object AccumuloLayerWriter {
   def defaultAccumuloWriteStrategy = HdfsWriteStrategy("/geotrellis-ingest")
 
-<<<<<<< HEAD
   def apply[K: Boundable: AvroRecordCodec: JsonFormat: ClassTag,
-            V: AvroRecordCodec: ClassTag, Container[_]]
-=======
-  def apply[K: SpatialComponent: Boundable: AvroRecordCodec: JsonFormat: ClassTag,
             V: AvroRecordCodec: ClassTag, M: JsonFormat, C <: RDD[(K, V)]]
->>>>>>> 6db7eb1d
   (instance: AccumuloInstance,
    table: String,
    indexMethod: KeyIndexMethod[K],
