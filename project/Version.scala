/*
 * Copyright (c) 2014 Azavea.
 *
 * Licensed under the Apache License, Version 2.0 (the "License");
 * you may not use this file except in compliance with the License.
 * You may obtain a copy of the License at
 *
 * http://www.apache.org/licenses/LICENSE-2.0
 *
 * Unless required by applicable law or agreed to in writing, software
 * distributed under the License is distributed on an "AS IS" BASIS,
 * WITHOUT WARRANTIES OR CONDITIONS OF ANY KIND, either express or implied.
 * See the License for the specific language governing permissions and
 * limitations under the License.
 */

object Version {
<<<<<<< HEAD
  val geotrellis  = "1.1.0-PC" + Environment.versionSuffix
  val scala       = "2.11.8"
  val geotools    = "16.1"
  val akka        = "2.4.16"
=======
  val geotrellis  = "1.2.0" + Environment.versionSuffix
  val scala       = "2.11.11"
  val geotools    = "17.1"
>>>>>>> 5c68d45f
  val sprayJson   = "1.3.3"
  val monocle     = "1.4.0"
  val accumulo    = "1.7.3"
  val cassandra   = "3.2.0"
  val hbase       = "1.3.1"
  val geomesa     = "1.2.8"
  lazy val hadoop = Environment.hadoopVersion
  lazy val spark  = Environment.sparkVersion
}<|MERGE_RESOLUTION|>--- conflicted
+++ resolved
@@ -15,16 +15,9 @@
  */
 
 object Version {
-<<<<<<< HEAD
-  val geotrellis  = "1.1.0-PC" + Environment.versionSuffix
-  val scala       = "2.11.8"
-  val geotools    = "16.1"
-  val akka        = "2.4.16"
-=======
-  val geotrellis  = "1.2.0" + Environment.versionSuffix
+  val geotrellis  = "1.2.0-PC" + Environment.versionSuffix
   val scala       = "2.11.11"
   val geotools    = "17.1"
->>>>>>> 5c68d45f
   val sprayJson   = "1.3.3"
   val monocle     = "1.4.0"
   val accumulo    = "1.7.3"
