--- conflicted
+++ resolved
@@ -26,11 +26,9 @@
     * Takes the sine of each raster cell value.
     * @info Always returns a double raster.
     */
-<<<<<<< HEAD
-  def apply(r:Op[Raster]) = 
-    r.map(_.convert(TypeDouble)
-           .mapDouble(z => math.sin(z)))
-     .withName("Sin")
+  def apply(r: Raster): Raster = 
+    r.convert(TypeDouble)
+     .mapDouble(z => math.sin(z))
 }
 
 /**
@@ -43,9 +41,4 @@
     */
   def localSin() = 
     Sin(self)
-=======
-  def apply(r: Raster): Raster = 
-    r.convert(TypeDouble)
-     .mapDouble(z => math.sin(z))
->>>>>>> 72a9e4e0
 }