/*
 * Copyright (c) 2014 Azavea.
 * 
 * Licensed under the Apache License, Version 2.0 (the "License");
 * you may not use this file except in compliance with the License.
 * You may obtain a copy of the License at
 * 
 * http://www.apache.org/licenses/LICENSE-2.0
 * 
 * Unless required by applicable law or agreed to in writing, software
 * distributed under the License is distributed on an "AS IS" BASIS,
 * WITHOUT WARRANTIES OR CONDITIONS OF ANY KIND, either express or implied.
 * See the License for the specific language governing permissions and
 * limitations under the License.
 */

package geotrellis.raster.op.local

import geotrellis._
import geotrellis.raster._
import geotrellis.raster.op.ConvertType
import geotrellis.source._
import geotrellis.data.geojson.GeoJsonReader
import geotrellis.feature.rasterize.{Rasterizer, Callback}
import geotrellis.feature.Geometry

trait LocalOpMethods[+Repr <: RasterSource] 
  extends LocalMapOpMethods[Repr]
     with AddOpMethods[Repr]
     with SubtractOpMethods[Repr]
     with MultiplyOpMethods[Repr]
     with DivideOpMethods[Repr] 
     with AndOpMethods[Repr] 
     with OrOpMethods[Repr] 
     with XorOpMethods[Repr] 
     with MinOpMethods[Repr] 
     with MaxOpMethods[Repr] 
     with PowOpMethods[Repr] 
     with EqualOpMethods[Repr] 
     with UnequalOpMethods[Repr] 
     with GreaterOpMethods[Repr]
     with LessOpMethods[Repr] 
     with GreaterOrEqualOpMethods[Repr] 
     with LessOrEqualOpMethods[Repr] 
     with ConditionalOpMethods[Repr] 
     with MajorityOpMethods[Repr] 
<<<<<<< HEAD
     with MinorityOpMethods[Repr] { self: Repr =>
=======
     with MinorityOpMethods[Repr]
     with VarietyOpMethods[Repr] { self: Repr =>
>>>>>>> 3ec0d8a5

  def localCombine[That](rs:RasterSource)
                   (f:(Int,Int)=>Int)
                   (implicit bf:CanBuildSourceFrom[Repr,Raster,That]):That = {
    val tileOps =
      (tiles,rs.tiles).map { (ts1,ts2) =>
        for((t1,t2) <- ts1.zip(ts2)) yield {
          (t1,t2).map { (r1,r2) =>
            r1.dualCombine(r2)(f)((z1:Double, z2:Double) => i2d(f(d2i(z1), d2i(z2))))
          }
        }
      }

    val builder = bf.apply(this)
    builder.setOp(tileOps)
    builder.result
  }


  def localCombineDouble[That](rs:RasterSource)
                             (f:(Double,Double)=>Double)
                             (implicit bf:CanBuildSourceFrom[Repr,Raster,That]):That = {
    val tileOps = 
      (tiles,rs.tiles).map { (ts1,ts2) =>
        for((t1,t2) <- ts1.zip(ts2)) yield {
          (t1,t2).map { (r1,r2) =>
            r1.dualCombine(r2)((z1:Int,z2:Int)=>d2i(f(i2d(z1), i2d(z2))))(f)
          }
        }
      }
    val builder = bf.apply(this)
    builder.setOp(tileOps)
    builder.result
  }

  def localDualCombine[That](rs:RasterSource)
                       (fInt:(Int,Int)=>Int)
                       (fDouble:(Double,Double)=>Double)
                       (implicit bf:CanBuildSourceFrom[Repr,Raster,That]):That = {
    val tileOps =
      (tiles,rs.tiles).map { (ts1,ts2) =>
        for((t1,t2) <- ts1.zip(ts2)) yield {
          (t1,t2).map { (r1,r2) =>
            r1.dualCombine(r2)(fInt)(fDouble)
          }
        }
      }
    val builder = bf.apply(this)
    builder.setOp(tileOps)
    builder.result
  }

  /** Get the negation of this raster source. Will convert double values into integers. */
  def localNot(): RasterSource = map(Not(_), "Not[Raster]")

  /** Get the negation of this raster source. Will convert double values into integers. */
  def unary_~(): RasterSource = localNot()

  /** Negate (multiply by -1) each value in a raster. */
  def localNegate(): RasterSource = map(Negate(_), "Negate[Raster]")
  /** Negate (multiply by -1) each value in a raster. */
  def unary_-(): RasterSource = localNegate()

  /** Takes the absolute value of each raster cell value. */
  def localAbs(): RasterSource = map(Abs(_), "Abs")

  /** Takes the Ceiling of each raster cell value. */
  def localCeil(): RasterSource = map(Ceil(_), "Ceil")

  /** Takes the Floor of each raster cell value. */
  def localFloor(): RasterSource = map(Floor(_), "Floor")

  /** Computes the Log of a Raster. */
  def localLog(): RasterSource = map(Log(_), "Log")

  /** Takes the Log base 10 of each raster cell value. */
  def localLog10(): RasterSource = map(Log10(_), "Log10")

  /** Round the values of a Raster. */
  def localRound(): RasterSource = map(Round(_), "Round")

  /** Take the square root each value in a raster. */
  def localSqrt(): RasterSource = map(Sqrt(_), "Sqrt")

  /** Maps an integer typed Raster to 1 if the cell value is not NODATA, otherwise 0. */
  def localDefined(): RasterSource = map(Defined(_), "Defined")

  /** Maps an integer typed Raster to 0 if the cell value is not NODATA, otherwise 1. */
  def localUndefined(): RasterSource = map(Undefined(_), "Undefined")

  /** Masks this raster based on cell values of the second raster. See [[Mask]]. */
  def localMask(rs:RasterSource,readMask:Int,writeMask:Int): RasterSource = 
    combine(rs, "localMask")(Mask(_,_,readMask,writeMask))

  /** InverseMasks this raster based on cell values of the second raster. See [[InverseMask]]. */
  def localInverseMask(rs:RasterSource,readMask:Int,writeMask:Int): RasterSource = 
    combine(rs, "localMask")(InverseMask(_,_,readMask,writeMask))

  /** Takes the mean of the values of each cell in the set of rasters. */
  def localMean(rss: Seq[RasterSource]): RasterSource = 
    combine(rss, "Mean")(Mean(_))

  /** Takes the mean of the values of each cell in the set of rasters. */
  def localMean(rss:RasterSource*)(implicit d:DI): RasterSource = 
    localMean(rss)

 /** Gives the count of unique values at each location in a set of Rasters.*/
  def localVariety(rss:Seq[RasterSource]):RasterSource = 
    combine(rss, "Variety")(Variety(_))

 /** Gives the count of unique values at each location in a set of Rasters.*/
  def localVariety(rss:RasterSource*)(implicit d:DI):RasterSource = 
    localVariety(rss)

  /** Takes the sine of each raster cell value. */
  def localSin(): RasterSource = map(Sin(_), "Sin")

  /** Takes the cosine of each raster cell value. */
  def localCos(): RasterSource = map(Cos(_), "Cos")

  /** Takes the tangent of each raster cell value. */
  def localTan(): RasterSource = map(Tan(_), "Tan")

  /** Takes the sineh of each raster cell value. */
  def localSinh(): RasterSource = map(Sinh(_), "Sinh")

  /** Takes the cosineh of each raster cell value. */
  def localCosh(): RasterSource = map(Cosh(_), "Cosh")

  /** Takes the tangenth of each raster cell value. */
  def localTanh(): RasterSource = map(Tanh(_), "Tanh")

  /** Takes the arc sine of each raster cell value. */
  def localAsin(): RasterSource = map(Asin(_), "Asin")

  /** Takes the arc cosine of each raster cell value. */
  def localAcos(): RasterSource = map(Acos(_), "Acos")

  /** Takes the arc tangent of each raster cell value. */
  def localAtan(): RasterSource = map(Atan(_), "Atan")

  /** Takes the arc tangent 2 of each raster cell value. */
  def localAtan2(rs: RasterSource): RasterSource = combine(rs, "Atan2")(Atan2(_,_))

  /** Assigns to each cell the value within the given rasters that is the nth min */
  def localMinN(n:Int,rss:Seq[RasterSource]):RasterSource =
    combine(rss)(MinN(n,_))

  /** Assigns to each cell the value within the given rasters that is the nth min */
  def localMinN(n:Int,rss:RasterSource*)(implicit d:DI):RasterSource =
    localMinN(n,rss)

  /** Assigns to each cell the value within the given rasters that is the nth max */
  def localMaxN(n:Int,rss:Seq[RasterSource]):RasterSource =
    combine(rss)(MaxN(n,_))

  /** Assigns to each cell the value within the given rasters that is the nth max */
  def localMaxN(n:Int,rss:RasterSource*)(implicit d:DI):RasterSource =
    localMaxN(n,rss)

  /** Masks this raster by the given GeoJSON. */
  def mask(geoJson: String): RasterSource =
    GeoJsonReader.parse(geoJson) match {
      case Some(geomArray) => mask(geomArray)
      case None => sys.error(s"Invalid GeoJSON: $geoJson")
    }

  /** Masks this raster by the given GeoJSON. */
  def mask[T](geom: Geometry[T]): RasterSource = 
    mask(Seq(geom))

  /** Masks this raster by the given GeoJSON. */
  def mask[T](geoms: Iterable[Geometry[T]]): RasterSource =
    map { tile =>
      val re = tile.rasterExtent
      val data = RasterData.emptyByType(tile.rasterType, re.cols, re.rows)
      for(g <- geoms) {
        if(tile.isFloat) {
          Rasterizer.foreachCellByFeature(g, re)(new Callback[Geometry,T] {
            def apply(col: Int, row: Int, g: Geometry[T]) =
              data.setDouble(col,row,tile.getDouble(col,row))
          })
        } else {
          Rasterizer.foreachCellByFeature(g, re)(new Callback[Geometry,T] {
            def apply(col: Int, row: Int, g: Geometry[T]) =
              data.set(col,row,tile.get(col,row))
          })
        }
      }
      Raster(data,re)
    }
}<|MERGE_RESOLUTION|>--- conflicted
+++ resolved
@@ -44,12 +44,7 @@
      with LessOrEqualOpMethods[Repr] 
      with ConditionalOpMethods[Repr] 
      with MajorityOpMethods[Repr] 
-<<<<<<< HEAD
      with MinorityOpMethods[Repr] { self: Repr =>
-=======
-     with MinorityOpMethods[Repr]
-     with VarietyOpMethods[Repr] { self: Repr =>
->>>>>>> 3ec0d8a5
 
   def localCombine[That](rs:RasterSource)
                    (f:(Int,Int)=>Int)
