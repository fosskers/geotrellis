package geotrellis.raster.io.geotiff

import geotrellis.raster._
import geotrellis.raster.io.geotiff.reader.GeoTiffReader
import geotrellis.vector.Extent
import geotrellis.proj4.CRS

class SingleBandGeoTiff(
  val tile: Tile,
  val extent: Extent,
  val crs: CRS,
  val tags: Tags,
  val options: GeoTiffOptions
<<<<<<< HEAD
) extends GeoTiff {
  val cellType = tile.cellType

  def projectedRaster: ProjectedRaster[Tile] = ProjectedRaster(Raster(tile, extent), crs)
  def raster: SingleBandRaster = Raster(tile, extent)
  def rasterExtent: RasterExtent = RasterExtent(extent, tile.cols, tile.rows)

=======
) extends GeoTiff[Tile] {
>>>>>>> 35a81992
  def mapTile(f: Tile => Tile): SingleBandGeoTiff =
    SingleBandGeoTiff(f(tile), extent, crs, tags, options)

  def imageData: GeoTiffImageData =
    tile match {
      case gtt: GeoTiffTile => gtt
      case _ => tile.toGeoTiffTile(options)
    }
}

object SingleBandGeoTiff {

  def unapply(sbg: SingleBandGeoTiff): Option[(Tile, Extent, CRS, Tags)] =
    Some((sbg.tile, sbg.extent, sbg.crs, sbg.tags))

  def apply(
    tile: Tile,
    extent: Extent,
    crs: CRS
  ): SingleBandGeoTiff =
    new SingleBandGeoTiff(tile, extent, crs, Tags.empty, GeoTiffOptions.DEFAULT)

  def apply(
    tile: Tile,
    extent: Extent,
    crs: CRS,
    tags: Tags,
    options: GeoTiffOptions
  ): SingleBandGeoTiff =
    new SingleBandGeoTiff(tile, extent, crs, tags, options)

  /** Read a single-band GeoTIFF file from a byte array.
    * The GeoTIFF will be fully decompressed and held in memory.
    */
  def apply(bytes: Array[Byte]): SingleBandGeoTiff = 
    GeoTiffReader.readSingleBand(bytes)

  /** Read a single-band GeoTIFF file from a byte array.
    * If decompress = true, the GeoTIFF will be fully decompressed and held in memory.
    */
  def apply(bytes: Array[Byte], decompress: Boolean): SingleBandGeoTiff = 
    GeoTiffReader.readSingleBand(bytes, decompress)
  
  /** Read a single-band GeoTIFF file from the file at the given path.
    * The GeoTIFF will be fully decompressed and held in memory.
    */
  def apply(path: String): SingleBandGeoTiff = 
    GeoTiffReader.readSingleBand(path)

  /** Read a single-band GeoTIFF file from the file at the given path.
    * If decompress = true, the GeoTIFF will be fully decompressed and held in memory.
    */
  def apply(path: String, decompress: Boolean): SingleBandGeoTiff = 
    GeoTiffReader.readSingleBand(path, decompress)


  /** Read a single-band GeoTIFF file from the file at a given path.
    * The tile data will remain tiled/striped and compressed in the TIFF format.
    */
  def compressed(path: String): SingleBandGeoTiff =
    GeoTiffReader.readSingleBand(path, false)

  /** Read a single-band GeoTIFF file from a byte array.
    * The tile data will remain tiled/striped and compressed in the TIFF format.
    */
  def compressed(bytes: Array[Byte]): SingleBandGeoTiff =
    GeoTiffReader.readSingleBand(bytes, false)

  implicit def singleBandGeoTiffToTile(sbg: SingleBandGeoTiff): Tile =
    sbg.tile

  implicit def singleBandGeoTiffToRaster(sbg: SingleBandGeoTiff): SingleBandRaster =
    sbg.raster

  implicit def singleBandGeoTiffToProjectedRaster(sbg: SingleBandGeoTiff): ProjectedRaster[Tile] =
    sbg.projectedRaster
}<|MERGE_RESOLUTION|>--- conflicted
+++ resolved
@@ -11,17 +11,9 @@
   val crs: CRS,
   val tags: Tags,
   val options: GeoTiffOptions
-<<<<<<< HEAD
-) extends GeoTiff {
+) extends GeoTiff[Tile] {
   val cellType = tile.cellType
 
-  def projectedRaster: ProjectedRaster[Tile] = ProjectedRaster(Raster(tile, extent), crs)
-  def raster: SingleBandRaster = Raster(tile, extent)
-  def rasterExtent: RasterExtent = RasterExtent(extent, tile.cols, tile.rows)
-
-=======
-) extends GeoTiff[Tile] {
->>>>>>> 35a81992
   def mapTile(f: Tile => Tile): SingleBandGeoTiff =
     SingleBandGeoTiff(f(tile), extent, crs, tags, options)
 
